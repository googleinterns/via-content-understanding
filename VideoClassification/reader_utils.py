import readers
import tensorflow as tf
from tensorflow.io import gfile

def get_input_data_tensors(reader,
                           data_pattern,
                           batch_size=1000,
                           num_epochs=None,
                           num_readers=1):
  """Creates the section of the graph which reads the training data.

  Args:
    reader: A class which parses the training data.
    data_pattern: A 'glob' style path to the data files.
    batch_size: How many examples to process at a time.
    num_epochs: How many passes to make over the training data. Set to 'None' to
      run indefinitely.
    num_readers: How many I/O threads to use.

  Returns:
    A tuple containing the features tensor, labels tensor, and optionally a
    tensor containing the number of frames per video. The exact dimensions
    depend on the reader being used.

  Raises:
    IOError: If no files matching the given pattern were found.
  """
<<<<<<< HEAD
  with tf.name_scope("train_input"):
    files = gfile.glob(data_pattern)
    if not files:
      raise IOError("Unable to find training files. data_pattern='" +
                    data_pattern + "'.")
    filename_queue = tf.train.string_input_producer(files,
                                                    num_epochs=num_epochs,
                                                    shuffle=True)
    training_data = [
        reader.prepare_reader(filename_queue) for _ in range(num_readers)
    ]
=======
  files = gfile.Glob(data_pattern)
  if not files:
    raise IOError("Unable to find training files. data_pattern='" +
                  data_pattern + "'.")
  filename_data = tf.data.Dataset.from_tensor_slices(files)
>>>>>>> cb524c51

  filename_queue = filename_data.shuffle(tf.shape(filename_data, out_type=tf.int64)[0]).repeat(num_epochs)

  output = filename_queue.interleave(lambda x: reader.prepare_reader(x)).shuffle(batch_size).batch(batch_size)

  return output

def get_reader(feature_names='rgb,audio', feature_sizes='1024,128', segment_labels=False):
  # Convert feature_names and feature_sizes to lists of values.
  feature_names, feature_sizes = GetListOfFeatureNamesAndSizes(
      feature_names, feature_sizes)

  reader = readers.YT8MFrameFeatureReader(feature_names=feature_names,
                                            feature_sizes=feature_sizes,
                                            segment_labels=segment_labels)
  return reader

def GetListOfFeatureNamesAndSizes(feature_names, feature_sizes):
  """Extract the list of feature names and the dimensionality of each feature

     from string of comma separated values.

  Args:
    feature_names: string containing comma separated list of feature names
    feature_sizes: string containing comma separated list of feature sizes

  Returns:
    List of the feature names and list of the dimensionality of each feature.
    Elements in the first/second list are strings/integers.
  """
  list_of_feature_names = [
      feature_names.strip() for feature_names in feature_names.split(",")
  ]
  list_of_feature_sizes = [
      int(feature_sizes) for feature_sizes in feature_sizes.split(",")
  ]
  if len(list_of_feature_names) != len(list_of_feature_sizes):
    logging.error("length of the feature names (=" +
                  str(len(list_of_feature_names)) + ") != length of feature "
                  "sizes (=" + str(len(list_of_feature_sizes)) + ")")

  return list_of_feature_names, list_of_feature_sizes<|MERGE_RESOLUTION|>--- conflicted
+++ resolved
@@ -25,25 +25,11 @@
   Raises:
     IOError: If no files matching the given pattern were found.
   """
-<<<<<<< HEAD
-  with tf.name_scope("train_input"):
-    files = gfile.glob(data_pattern)
-    if not files:
-      raise IOError("Unable to find training files. data_pattern='" +
-                    data_pattern + "'.")
-    filename_queue = tf.train.string_input_producer(files,
-                                                    num_epochs=num_epochs,
-                                                    shuffle=True)
-    training_data = [
-        reader.prepare_reader(filename_queue) for _ in range(num_readers)
-    ]
-=======
   files = gfile.Glob(data_pattern)
   if not files:
     raise IOError("Unable to find training files. data_pattern='" +
                   data_pattern + "'.")
   filename_data = tf.data.Dataset.from_tensor_slices(files)
->>>>>>> cb524c51
 
   filename_queue = filename_data.shuffle(tf.shape(filename_data, out_type=tf.int64)[0]).repeat(num_epochs)
 
