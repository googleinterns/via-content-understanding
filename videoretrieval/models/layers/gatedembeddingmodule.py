--- conflicted
+++ resolved
@@ -54,8 +54,7 @@
 
         unscaled_activations = layer_one_activations * layer_two_activations
 
-<<<<<<< HEAD
-        scaled_activations = tf.math.l2_normalize(unscaled_activations, axis=-1)
+        scaled_activations = tf.keras.backend.l2_normalize(unscaled_activations)
 
         return scaled_activations
 
@@ -111,8 +110,5 @@
         mask = self.batch_norm_two(mask)
 
         output = embedding * tf.nn.sigmoid(activations + mask)
-=======
-        scaled_activations = tf.keras.backend.l2_normalize(unscaled_activations)
->>>>>>> 0497005c
 
-        return scaled_activations+        return tf.math.l2_normalize(output, axis=-1)