--- conflicted
+++ resolved
@@ -57,13 +57,8 @@
     def video_captions(self):
         """Returns a dict of that maps from video_id to a list of captions."""
         video_metadata = metadata.load_metadata()
-<<<<<<< HEAD
 
         id_caption_pairs = []
-        
-=======
-        id_caption_pairs = []
->>>>>>> 1dbeb136
         for split in video_metadata.values():
             for data in split:
                 for caption in data["captions"]:
@@ -84,25 +79,4 @@
         valid_ids = {data["video_id"] for data in video_metadata["validate"]}
         test_ids = {data["video_id"] for data in video_metadata["test"]}
 
-<<<<<<< HEAD
-        return train_ids, valid_ids, test_ids
-
-class MSRVTTDatasetJSFusionSplit(MSRVTTDataset):
-
-    @property
-    def train_valid_test_ids(self):
-        """Returns a tuple of sets providing ids for the dataset splits.
-
-        Returns: a tuple of sets, where the first set contains the ids for the 
-        train data, the second for the validation data, and the third for the
-        test data."""
-        video_metadata = metadata.load_metadata()
-
-        train_ids = {data["video_id"] for data in video_metadata["train"]}
-        valid_ids = {data["video_id"] for data in video_metadata["validate"]}
-
-        test_ids = {data["video_id"] for data in video_metadata["test"]}
-
-=======
->>>>>>> 1dbeb136
         return train_ids, valid_ids, test_ids