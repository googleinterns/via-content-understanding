--- conflicted
+++ resolved
@@ -49,25 +49,6 @@
             [0.0, 1.0, 0.0],
         ])]
 
-<<<<<<< HEAD
-        loss = bidirectional_max_margin_ranking_loss(
-            build_similarity_matrix(
-                mock_perfect_video_embeddings,
-                mock_perfect_text_embeddings,
-                mock_mixture_weights,
-                mock_missing_experts),
-            1.0)
-
-        self.assertTrue(abs(loss.numpy() - 0.0) < self.error)
-
-        loss = bidirectional_max_margin_ranking_loss(
-            build_similarity_matrix(
-                mock_perfect_video_embeddings,
-                mock_perfect_text_embeddings,
-                mock_mixture_weights,
-                mock_missing_experts),
-            100.0)
-=======
         similarity_matrix = build_similarity_matrix(
             mock_perfect_video_embeddings,
             mock_perfect_text_embeddings,
@@ -83,7 +64,6 @@
             mock_mixture_weights,
             mock_missing_experts)
         loss = bidirectional_max_margin_ranking_loss(similarity_matrix, 100.0)
->>>>>>> 3a1c4ab4
 
         self.assertTrue(abs(loss.numpy() - 99.0) < self.error)
 
@@ -99,22 +79,12 @@
             [0.0, 1.0],
         ])]
 
-<<<<<<< HEAD
-        loss = bidirectional_max_margin_ranking_loss(
-            build_similarity_matrix(
-                mock_good_video_embeddings,
-                mock_good_text_embeddings,
-                mock_mixture_weights,
-                mock_missing_experts),
-            1.0)
-=======
         similarity_matrix = build_similarity_matrix(
             mock_good_video_embeddings,
             mock_good_text_embeddings,
             mock_mixture_weights,
             mock_missing_experts)
         loss = bidirectional_max_margin_ranking_loss(similarity_matrix, 1.0)
->>>>>>> 3a1c4ab4
 
         self.assertTrue(abs(loss.numpy() - 0.5084931) < self.error)
 
@@ -135,22 +105,12 @@
             [0.7, 0.6],
         ])]
 
-<<<<<<< HEAD
-        loss = bidirectional_max_margin_ranking_loss(
-            build_similarity_matrix(
-                mock_bad_video_embeddings,
-                mock_bad_text_embeddings,
-                mock_mixture_weights,
-                mock_missing_experts),
-            1.5)
-=======
         similarity_matrix = build_similarity_matrix(
             mock_bad_video_embeddings,
             mock_bad_text_embeddings,
             mock_mixture_weights,
             mock_missing_experts)
         loss = bidirectional_max_margin_ranking_loss(similarity_matrix, 1.5)
->>>>>>> 3a1c4ab4
 
         self.assertTrue(abs(loss.numpy() - 1.21000000333) < self.error)
 
